--- conflicted
+++ resolved
@@ -1,91 +1,3 @@
-<<<<<<< HEAD
-// Package route provides routing functionalities.
-//
-// Router
-//
-// The router API provides a convenient interface for solving vehicle routing
-// problems. It employs a hybrid solver that relies on decision diagrams and
-// ALNS. To use it, invoke the router by passing stops and vehicles.
-//
-//     router, err := NewRouter(stops, vehicles)
-//
-// The router can be configured through options. It is composable, meaning that
-// several options (or none at all) could be used. Every option, unless
-// otherwise noted, can be used independently of others. An example of this is
-// setting vehicle start locations.
-//
-//     router, err := NewRouter(stops, vehicles, Starts(starts))
-//
-// For convenience, options can also be configured after the router is declared
-// through the Options function. An example of this is setting vehicle end
-// locations.
-//
-//     err := Options(Ends(ends))
-//
-// The Solver function is used to obtain the solver that searches for a
-// solution.
-//
-//     solver, err := Solver(opt)
-//
-// Measures
-//
-// Routing models frequently need to determine the cost of connecting two things
-// together. This may mean assigning one item to another, clustering two points
-// together, or routing a vehicle from one location to another. These cost
-// computations are generically referred to as "measures". The package provides
-// a number of common patterns for constructing and using them inside models.
-//
-// Point-to-Point Measures
-//
-// When cost must be computed based on distance between two points, a model can
-// use a ByPoint implementation. These is the case for models where points are
-// determined dynamically within the model logic, such as in k-means clustering.
-// Such measures map two points to a cost.
-//
-//     cost := m.Cost(fromPoint, toPoint)
-//
-// The following ByPoint implementations are available.
-//
-//     EuclideanByPoint: Euclidean distance between two points
-//     HaversineByPoint: Haversine distance between two points
-//     TaxicabByPoint:   Taxicab distance between two points
-//
-// Points may be of any dimension. If the points passed in to any of these
-// measures have differing dimensionality, they will project the lower dimension
-// point into the higher dimension by appending 0s.
-//
-// Indexed Measures
-//
-// Models that do not require points operate on indexes. These indexes may or
-// may not refer to points. An ByIndex implementation provides the same
-// functionality as a ByPoint implementation, except its cost method accepts two
-// indexes instead of two points.
-//
-//     cost := m.Cost(fromIndex, toIndex)
-//
-// Index measures are more common, and a number of them embed and operate on
-// results from other index measures.
-//
-// The following ByIndex implementations are available.
-//
-//     Bin:      select from a slice of measure by some function
-//     Location: adds fixed location costs to another measure
-//     Constant: always returns the same cost
-//     Matrix:   looks up cost from a row to a column index
-//     Override: overrides some other measure given a condition
-//     Power:    takes some other measure to a power
-//     Scale:    scales some other measure by a constant
-//     Sparse:   sparse matrix measure with a backup
-//     Sum:      adds the costs of other measures together
-//     Truncate: truncates cost values provided by another measure
-//     Location: adds cost of visiting a location to another measure
-//
-// In addition, the package provides Indexed, which adapts any ByPoint into a
-// ByIndex. In addition to the ByPoint to be converted, Indexed accepts a fixed
-// slice of points that it will use to look up the positions of indexes passed
-// to Cost.
-//
-=======
 /*
 Package route provides vehicle routing functionalities. Routing models direct
 vehicles from some start location to an end location, servicing other locations
@@ -272,10 +184,10 @@
 
 Indexed Measures
 
-Models that do not require points operate on indices. These indices may or
+Models that do not require points operate on indexes. These indexes may or
 may not refer to points. An ByIndex implementation provides the same
 functionality as a ByPoint implementation, except its cost method accepts two
-indices instead of two points.
+indexes instead of two points.
 
     cost := m.Cost(fromIndex, toIndex)
 
@@ -301,5 +213,4 @@
 slice of points that it will use to look up the positions of indexes passed
 to Cost.
 */
->>>>>>> 1410f3cf
 package route