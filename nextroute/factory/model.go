--- conflicted
+++ resolved
@@ -42,18 +42,12 @@
 			Groups             bool `json:"groups" usage:"ignore the groups constraint"`
 			MaximumDuration    bool `json:"maximum_duration" usage:"ignore the maximum duration constraint"`
 			MaximumStops       bool `json:"maximum_stops" usage:"ignore the maximum stops constraint"`
-<<<<<<< HEAD
 			MaximumWaitStop    bool `json:"maximum_wait_stop" usage:"ignore the maximum stop wait constraint"`
 			MaximumWaitVehicle bool `json:"maximum_wait_vehicle" usage:"ignore the maximum vehicle wait constraint"`
-			Precedence         bool `json:"precedence" usage:"ignore the precedence (pickups & deliveries) constraint"`
-			Shift              bool `json:"shift" usage:"ignore the shift constraint"`
-			Windows            bool `json:"windows" usage:"ignore the windows constraint"`
-=======
 			Precedence         bool `json:"precedence" usage:"ignore the precedence (pickups & deliveries) constraint"`
 			VehicleStartTime   bool `json:"vehicle_start_time" usage:"ignore the vehicle start time constraint"`
 			VehicleEndTime     bool `json:"vehicle_end_time" usage:"ignore the vehicle end time constraint"`
 			ArrivalTimeWindows bool `json:"arrival_time_windows" usage:"ignore the arrival time windows constraint"`
->>>>>>> cc2b19ae
 		} `json:"disable"`
 		Enable struct {
 			Cluster bool `json:"cluster" usage:"enable the cluster constraint"`
