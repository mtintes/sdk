// Package factory is a package containing factory functions for creating
// next-route models.
package factory

import (
	"github.com/nextmv-io/sdk/connect"
	"github.com/nextmv-io/sdk/nextroute"
	"github.com/nextmv-io/sdk/nextroute/schema"
)

// NewModel builds a ready-to-go vehicle routing problem. The difference with
// [nextroute.NewModel] is that NewModel processes the input and options to add
// all features to the model, such as constraints and objectives. On the other
// hand, [nextroute.NewModel] creates an empty vehicle routing model which
// must be built from the ground up.
func NewModel(
	input schema.Input,
	modelOptions ModelOptions,
	options ...nextroute.Option,
) (nextroute.Model, error) {
	connect.Connect(con, &newModel)
	return newModel(input, modelOptions, options...)
}

// ModelOptions represents options for a model.
type ModelOptions struct {
	EnableClusterConstraint           bool `json:"enable_cluster_constraint" usage:"Enable the cluster constraint creating compact clusters of stops"`
	IgnoreAttributesConstraint        bool `json:"ignore_attributes_constraint" usage:"Ignore the compatibility attributes constraint"`
	IgnoreCapacityConstraint          bool `json:"ignore_capacity_constraint" usage:"Ignore the capacity constraint"`
	IgnoreDistanceLimitConstraint     bool `json:"ignore_distance_limit_constraint" usage:"Ignore the distance limit constraint"`
	IgnoreInitializationCostObjective bool `json:"ignore_initialization_cost_objective" usage:"Ignore the initialization cost objective"`
	IgnoreMaximumDurationConstraint   bool `json:"ignore_maximum_duration_constraint" usage:"Ignore the maximum duration constraint"`
<<<<<<< HEAD
	IgnoreServiceDurations            bool `json:"ignore_service_durations" usage:"Ignore the service durations of stops"`
	IgnoreShiftConstraint             bool `json:"ignore_shift_constraint" usage:"Ignore the shift constraint"`
	IgnoreTravelDurationObjective     bool `json:"ignore_travel_duration_objective" usage:"Ignore the travel duration objective"`
	IgnoreUnassignedStopsObjective    bool `json:"ignore_unassigned_stops_objective" usage:"Ignore the unplanned objective"`
	IgnoreWindowsConstraint           bool `json:"ignore_windows_constraint" usage:"Ignore the windows constraint"`
	IgnoreEarlinessObjective          bool `json:"ignore_earliness_objective" usage:"Ignore the earliness objective"`
=======
	// IgnorePrecedenceConstraint        bool `json:"ignore_precedence_constraint" usage:"Ignore the precedence (pickups & deliveries) constraint"`
	IgnoreServiceDurations         bool `json:"ignore_service_durations" usage:"Ignore the service durations of stops"`
	IgnoreShiftConstraint          bool `json:"ignore_shift_constraint" usage:"Ignore the shift constraint"`
	IgnoreTravelDurationObjective  bool `json:"ignore_travel_duration_objective" usage:"Ignore the travel duration objective"`
	IgnoreUnassignedStopsObjective bool `json:"ignore_unassigned_stops_objective" usage:"Ignore the unplanned objective"`
	IgnoreWindowsConstraint        bool `json:"ignore_windows_constraint" usage:"Ignore the windows constraint"`
>>>>>>> 57cbca7a
}

var (
	con = connect.NewConnector("sdk", "NextRouteFactory")

	newModel func(
		schema.Input,
		ModelOptions,
		...nextroute.Option,
	) (nextroute.Model, error)
)<|MERGE_RESOLUTION|>--- conflicted
+++ resolved
@@ -30,21 +30,13 @@
 	IgnoreDistanceLimitConstraint     bool `json:"ignore_distance_limit_constraint" usage:"Ignore the distance limit constraint"`
 	IgnoreInitializationCostObjective bool `json:"ignore_initialization_cost_objective" usage:"Ignore the initialization cost objective"`
 	IgnoreMaximumDurationConstraint   bool `json:"ignore_maximum_duration_constraint" usage:"Ignore the maximum duration constraint"`
-<<<<<<< HEAD
-	IgnoreServiceDurations            bool `json:"ignore_service_durations" usage:"Ignore the service durations of stops"`
-	IgnoreShiftConstraint             bool `json:"ignore_shift_constraint" usage:"Ignore the shift constraint"`
-	IgnoreTravelDurationObjective     bool `json:"ignore_travel_duration_objective" usage:"Ignore the travel duration objective"`
-	IgnoreUnassignedStopsObjective    bool `json:"ignore_unassigned_stops_objective" usage:"Ignore the unplanned objective"`
-	IgnoreWindowsConstraint           bool `json:"ignore_windows_constraint" usage:"Ignore the windows constraint"`
-	IgnoreEarlinessObjective          bool `json:"ignore_earliness_objective" usage:"Ignore the earliness objective"`
-=======
 	// IgnorePrecedenceConstraint        bool `json:"ignore_precedence_constraint" usage:"Ignore the precedence (pickups & deliveries) constraint"`
 	IgnoreServiceDurations         bool `json:"ignore_service_durations" usage:"Ignore the service durations of stops"`
 	IgnoreShiftConstraint          bool `json:"ignore_shift_constraint" usage:"Ignore the shift constraint"`
 	IgnoreTravelDurationObjective  bool `json:"ignore_travel_duration_objective" usage:"Ignore the travel duration objective"`
 	IgnoreUnassignedStopsObjective bool `json:"ignore_unassigned_stops_objective" usage:"Ignore the unplanned objective"`
 	IgnoreWindowsConstraint        bool `json:"ignore_windows_constraint" usage:"Ignore the windows constraint"`
->>>>>>> 57cbca7a
+	IgnoreEarlinessObjective       bool `json:"ignore_earliness_objective" usage:"Ignore the earliness objective"`
 }
 
 var (
