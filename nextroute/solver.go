package nextroute

import (
	"time"

	"github.com/nextmv-io/sdk/alns"
	"github.com/nextmv-io/sdk/connect"
)

<<<<<<< HEAD
// NewSolverFactory creates a new SolverFactory. A SolverFactory can be used to
// create a new solver.
func NewSolverFactory() SolverFactory {
	connect.Connect(con, &newSolverFactory)
	return newSolverFactory()
}

// NewSolver creates a new solver. The solver can be used to solve a solution.
// The solution passed to the solver is the starting point of the solver. The
// solver will try to improve the solution.
func NewSolver(
	solution Solution,
	options SolverOptions,
) (Solver, error) {
	connect.Connect(con, &newSolver)
	return newSolver(solution, options)
}

// SolveOptions are the options for the solver.
=======
// SolveOptions represents options for solving a problem.
>>>>>>> a84bbbd5
type SolveOptions struct {
	Iterations        int           `json:"iterations"  usage:"number of iterations"`
	MaximumDuration   time.Duration `json:"maximum_duration"  usage:"maximum duration of solver in seconds"`
	RestartIterations int           `json:"restart_iterations"  usage:"number of iterations before restart"`
}

// Solver is the interface for a solver.
type Solver interface {
	alns.Progressioner
	alns.Solver[Solution, SolveOptions]
	// SolverOptions returns the solver-options used to create the solver. The
	// returned options are a copy of the options used to create the solver.
	// They can be used to create a new solver and changes will have no effect
	// on this invoked solver.
	SolverOptions() SolverOptions
}

<<<<<<< HEAD
// IntParameterOptions are the options for an integer parameter.
=======
// IntParameterOptions represents integer parameter options.
>>>>>>> a84bbbd5
type IntParameterOptions struct {
	StartValue               int  `json:"start_value"  usage:"start value"`
	DeltaAfterIterations     int  `json:"delta_after_iterations"  usage:"delta after each iterations"`
	Delta                    int  `json:"delta"  usage:"delta"`
	MinValue                 int  `json:"min_value"  usage:"min value of parameter"`
	MaxValue                 int  `json:"max_value"  usage:"max value of parameter"`
	SnapBackAfterImprovement bool `json:"snap_back_after_improvement"  usage:"snap back to start value after improvement of best solution"`
	Zigzag                   bool `json:"zigzag"  usage:"zigzag between min and max value lik a jig saw"`
}

<<<<<<< HEAD
// SolverOptions are the options for the solver and it's operators.
=======
// SolverOptions represents solver options.
>>>>>>> a84bbbd5
type SolverOptions struct {
	Unplan  IntParameterOptions `json:"unplan"  usage:"unplan parameter"`
	Plan    IntParameterOptions `json:"plan"  usage:"plan parameter"`
	Restart IntParameterOptions `json:"restart"  usage:"restart parameter"`
}

// SolverFactory is the interface for a solver-factory.
type SolverFactory interface {
	// NewSolver creates a new solver.
	NewSolver(model Model) (Solver, error)
<<<<<<< HEAD
=======
}

// NewSolverFactory creates a new solver factory.
func NewSolverFactory() SolverFactory {
	connect.Connect(con, &newSolverFactory)
	return newSolverFactory()
}

// NewSolver creates a new solver.
func NewSolver(
	model Model,
	options SolverOptions,
) (Solver, error) {
	connect.Connect(con, &newSolver)
	return newSolver(model, options)
>>>>>>> a84bbbd5
}<|MERGE_RESOLUTION|>--- conflicted
+++ resolved
@@ -7,7 +7,6 @@
 	"github.com/nextmv-io/sdk/connect"
 )
 
-<<<<<<< HEAD
 // NewSolverFactory creates a new SolverFactory. A SolverFactory can be used to
 // create a new solver.
 func NewSolverFactory() SolverFactory {
@@ -19,17 +18,14 @@
 // The solution passed to the solver is the starting point of the solver. The
 // solver will try to improve the solution.
 func NewSolver(
-	solution Solution,
+	model Model,
 	options SolverOptions,
 ) (Solver, error) {
 	connect.Connect(con, &newSolver)
-	return newSolver(solution, options)
+	return newSolver(model, options)
 }
 
 // SolveOptions are the options for the solver.
-=======
-// SolveOptions represents options for solving a problem.
->>>>>>> a84bbbd5
 type SolveOptions struct {
 	Iterations        int           `json:"iterations"  usage:"number of iterations"`
 	MaximumDuration   time.Duration `json:"maximum_duration"  usage:"maximum duration of solver in seconds"`
@@ -47,11 +43,7 @@
 	SolverOptions() SolverOptions
 }
 
-<<<<<<< HEAD
 // IntParameterOptions are the options for an integer parameter.
-=======
-// IntParameterOptions represents integer parameter options.
->>>>>>> a84bbbd5
 type IntParameterOptions struct {
 	StartValue               int  `json:"start_value"  usage:"start value"`
 	DeltaAfterIterations     int  `json:"delta_after_iterations"  usage:"delta after each iterations"`
@@ -62,11 +54,7 @@
 	Zigzag                   bool `json:"zigzag"  usage:"zigzag between min and max value lik a jig saw"`
 }
 
-<<<<<<< HEAD
 // SolverOptions are the options for the solver and it's operators.
-=======
-// SolverOptions represents solver options.
->>>>>>> a84bbbd5
 type SolverOptions struct {
 	Unplan  IntParameterOptions `json:"unplan"  usage:"unplan parameter"`
 	Plan    IntParameterOptions `json:"plan"  usage:"plan parameter"`
@@ -77,22 +65,4 @@
 type SolverFactory interface {
 	// NewSolver creates a new solver.
 	NewSolver(model Model) (Solver, error)
-<<<<<<< HEAD
-=======
-}
-
-// NewSolverFactory creates a new solver factory.
-func NewSolverFactory() SolverFactory {
-	connect.Connect(con, &newSolverFactory)
-	return newSolverFactory()
-}
-
-// NewSolver creates a new solver.
-func NewSolver(
-	model Model,
-	options SolverOptions,
-) (Solver, error) {
-	connect.Connect(con, &newSolver)
-	return newSolver(model, options)
->>>>>>> a84bbbd5
 }