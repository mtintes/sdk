--- conflicted
+++ resolved
@@ -172,9 +172,6 @@
 	newVehicleStatistics func(
 		ModelVehicle,
 	) VehicleStatistics
-<<<<<<< HEAD
-	newDirectedAcyclicGraph            func() DirectedAcyclicGraph
-=======
 	newEarlinessObjective func(
 		StopTimeExpression,
 		StopExpression,
@@ -182,7 +179,6 @@
 	) (EarlinessObjective, error)
 	newDirectedAcyclicGraph func() DirectedAcyclicGraph
 
->>>>>>> b04dd90b
 	newTimeDependentDurationExpression func(
 		Model,
 		DurationExpression,
