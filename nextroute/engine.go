// Package nextroute is a package
package nextroute

import (
	"context"
	"math/rand"
	"time"

	"github.com/nextmv-io/sdk/alns"
	"github.com/nextmv-io/sdk/connect"
	"github.com/nextmv-io/sdk/measure"
	"github.com/nextmv-io/sdk/nextroute/common"
)

var (
	con = connect.NewConnector("sdk", "NextRoute")

	newRandomSolution             func(Model) (Solution, error)
	newSweepSolution              func(Model) (Solution, error)
	newConstantDurationExpression func(
		string,
		time.Duration,
	) DurationExpression
	newConstantExpression func(
		string,
		float64,
	) ConstantExpression
	newDistanceExpression func(
		string,
		ModelExpression,
		common.DistanceUnit,
	) DistanceExpression
	newDurationExpression func(
		ModelExpression,
		time.Duration,
	) DurationExpression
	newNotExecutableMove  func() Move
	newFromStopExpression func(
		string,
		float64,
	) FromStopExpression
	newFromToExpression func(
		string,
		float64,
	) FromToExpression
	newHaversineExpression  func() DistanceExpression
	newAttributesConstraint func() (AttributesConstraint, error)
	newInwardnessConstraint func() (InwardnessConstraint, error)
	newLatestEnd            func(
		StopTimeExpression,
	) (LatestEnd, error)
	newLatestStart func(
		StopTimeExpression,
	) (LatestStart, error)
	newMaximumConstraint func(
		ModelExpression,
		VehicleTypeExpression,
	) (MaximumConstraint, error)
	newComposedPerVehicleTypeExpression func(
		ModelExpression,
	) ComposedPerVehicleTypeExpression
	newTimeExpression func(
		ModelExpression,
		time.Time,
	) TimeExpression
	newStopTimeExpression func(
		string,
		time.Time,
	) StopTimeExpression
	newStopDurationExpression func(
		string,
		time.Duration,
	) StopDurationExpression
	newVehicleTypeDurationExpression func(
		string,
		time.Duration,
	) VehicleTypeDurationExpression

	newMaximumDurationConstraint func(
		VehicleTypeDurationExpression,
	) (MaximumDurationConstraint, error)

	newMaximumTravelDurationConstraint func(
		VehicleTypeDurationExpression,
	) (MaximumTravelDurationConstraint, error)

	newMaximumStopsConstraint func(
		VehicleTypeExpression,
	) (MaximumStopsConstraint, error)
	newMeasureByIndexExpression func(
		measure.ByIndex,
	) ModelExpression
	newMeasureByPointExpression func(
		measure.ByPoint,
	) ModelExpression
	newModel                func() (Model, error)
	newModelConstraintIndex func() int
	newModelExpressionIndex func() int
	newModelObjectiveIndex  func() int
	noPositionsHint         func() StopPositionsHint
	newOperatorExpression   func(
		ModelExpression,
		ModelExpression,
		BinaryFunction,
	) BinaryExpression
	skipVehiclePositionsHint func(
		bool,
	) StopPositionsHint
	newStopExpression func(
		string,
		float64,
	) StopExpression
	newSolution func(
		Model,
	) (Solution, error)
	newSumExpression func(
		ModelExpressions,
	) SumExpression
	newTermExpression func(
		float64,
		ModelExpression,
	) TermExpression
	newTravelDurationExpression func(
		DistanceExpression,
		common.Speed,
	) TravelDurationExpression
	newTravelDurationObjective func() TravelDurationObjective
	newUnPlannedObjective      func(
		StopExpression,
	) UnPlannedObjective
	newExpressionObjective func(ModelExpression) ExpressionObjective
	newSolverFactory       func() SolverFactory
	newVehiclesObjective   func(
		VehicleTypeExpression,
	) VehiclesObjective
	newVehicleTypeExpression func(
		string,
		float64,
	) VehicleTypeExpression
	newVehicleTypeFromToExpression func(
		string,
		float64,
	) VehicleFromToExpression

	newSolver func(
		Model,
		SolverOptions,
	) (Solver, error)

	newParallelSolver func(
		Model,
	) (ParallelSolver, error)

	newBasicFormatter   func() Formatter
	newVerboseFormatter func([]alns.ProgressionEntry) Formatter

	newSolutionPlanClusterCollection func(
		*rand.Rand,
		SolutionPlanClusters,
	) SolutionPlanClusterCollection

	newPerformanceObserver func(
		Model,
	) PerformanceObserver

	newModelStatistics func(
		Model,
	) ModelStatistics

	newVehicleStatistics func(
		ModelVehicle,
	) VehicleStatistics
	newDirectedAcyclicGraph func() DirectedAcyclicGraph
<<<<<<< HEAD
	solve                   func(
		context.Context,
		ParallelSolver,
		ParallelSolveOptions,
		chan<- any,
	) error
=======

	newTimeDependentDurationExpression func(
		Model,
		DurationExpression,
	) (TimeDependentDurationExpression, error)

	newTimeIndependentDurationExpression func(
		DurationExpression,
	) TimeDependentDurationExpression
>>>>>>> d60f6e07
)<|MERGE_RESOLUTION|>--- conflicted
+++ resolved
@@ -171,15 +171,6 @@
 		ModelVehicle,
 	) VehicleStatistics
 	newDirectedAcyclicGraph func() DirectedAcyclicGraph
-<<<<<<< HEAD
-	solve                   func(
-		context.Context,
-		ParallelSolver,
-		ParallelSolveOptions,
-		chan<- any,
-	) error
-=======
-
 	newTimeDependentDurationExpression func(
 		Model,
 		DurationExpression,
@@ -188,5 +179,10 @@
 	newTimeIndependentDurationExpression func(
 		DurationExpression,
 	) TimeDependentDurationExpression
->>>>>>> d60f6e07
+	solve                   func(
+		context.Context,
+		ParallelSolver,
+		ParallelSolveOptions,
+		chan<- any,
+	) error
 )