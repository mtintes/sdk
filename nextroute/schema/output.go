package schema

import "time"

type JsonSolution struct {
	Epoch     time.Time       `json:"epoch"`
	Unplanned []JsonModelStop `json:"unplanned"`
	Vehicles  []JsonVehicle   `json:"vehicles"`
	Objective JsonObjective   `json:"objective"`
}

type JsonObjective struct {
	Name       string          `json:"name"`
	Objectives []JsonObjective `json:"objectives"`
	Value      float64         `json:"value"`
}

type JsonVehicle struct {
	Start time.Time  `json:"start"`
	End   time.Time  `json:"end"`
	Name  string     `json:"name"`
	Stops []JsonStop `json:"stops"`
	Index int        `json:"index"`
}

type JsonModelStop struct {
	Name     string       `json:"name"`
	Location JsonLocation `json:"location"`
	Index    int          `json:"index"`
}

type JsonStop struct {
<<<<<<< HEAD
	OutputStop
	Arrival           time.Time             `json:"arrival"`
	EarliestStart     time.Time             `json:"earliest_start"`
	Start             time.Time             `json:"start"`
	End               time.Time             `json:"end"`
	ExpressionValues  []JsonExpressionValue `json:"expression_values"`
	ConstraintValues  []JsonConstraintValue `json:"constraint_values"`
	ConstraintReports []map[string]any      `json:"constraint_reports"`
=======
	Arrival          time.Time             `json:"arrival"`
	EarliestStart    time.Time             `json:"earliest_start"`
	Start            time.Time             `json:"start"`
	End              time.Time             `json:"end"`
	ExpressionValues []JsonExpressionValue `json:"expression_values"`
	ConstraintValues []JsonConstraintValue `json:"constraint_values"`
>>>>>>> 1325be82
	JsonModelStop
	Position       int           `json:"position"`
	TravelDuration time.Duration `json:"travel_duration"`
}
type JsonExpressionValue struct {
	Name       string  `json:"name"`
	Value      float64 `json:"value"`
	Cumulative float64 `json:"cumulative"`
}

type JsonConstraintValue struct {
	Name  string `json:"name"`
	Value string `json:"value"`
}

type JsonLocation struct {
	Lat float64 `json:"lat"`
	Lon float64 `json:"lon"`
}<|MERGE_RESOLUTION|>--- conflicted
+++ resolved
@@ -30,23 +30,13 @@
 }
 
 type JsonStop struct {
-<<<<<<< HEAD
-	OutputStop
-	Arrival           time.Time             `json:"arrival"`
-	EarliestStart     time.Time             `json:"earliest_start"`
-	Start             time.Time             `json:"start"`
-	End               time.Time             `json:"end"`
-	ExpressionValues  []JsonExpressionValue `json:"expression_values"`
-	ConstraintValues  []JsonConstraintValue `json:"constraint_values"`
-	ConstraintReports []map[string]any      `json:"constraint_reports"`
-=======
 	Arrival          time.Time             `json:"arrival"`
 	EarliestStart    time.Time             `json:"earliest_start"`
 	Start            time.Time             `json:"start"`
 	End              time.Time             `json:"end"`
 	ExpressionValues []JsonExpressionValue `json:"expression_values"`
 	ConstraintValues []JsonConstraintValue `json:"constraint_values"`
->>>>>>> 1325be82
+	ConstraintReports []map[string]any      `json:"constraint_reports"`
 	JsonModelStop
 	Position       int           `json:"position"`
 	TravelDuration time.Duration `json:"travel_duration"`
