// Package schema provides the input and output schema for nextroute.
package schema

import (
	"time"
)

// Input is the default input schema for nextroute.
type Input struct {
	Options        any          `json:"options,omitempty"`
	Defaults       *Defaults    `json:"defaults,omitempty"`
	StopGroups     *[][]string  `json:"stop_groups,omitempty"`
	DurationMatrix *[][]float64 `json:"duration_matrix,omitempty"`
	DistanceMatrix *[][]float64 `json:"distance_matrix,omitempty"`
	Vehicles       []Vehicle    `json:"vehicles,omitempty"`
	Stops          []Stop       `json:"stops,omitempty"`
	CustomData     any          `json:"custom_data,omitempty"`
}

// Defaults contains default values for vehicles and stops.
type Defaults struct {
	Vehicles *VehicleDefaults `json:"vehicles,omitempty"`
	Stops    *StopDefaults    `json:"stops,omitempty"`
}

// VehicleDefaults contains default values for vehicles.
type VehicleDefaults struct {
<<<<<<< HEAD
	Capacity                any             `json:"capacity,omitempty"`
	Start                   *route.Position `json:"start,omitempty"`
	End                     *route.Position `json:"end,omitempty"`
	Speed                   *float64        `json:"speed,omitempty"`
	ShiftStart              *time.Time      `json:"shift_start,omitempty"`
	ShiftEnd                *time.Time      `json:"shift_end,omitempty"`
	MaxStops                *int            `json:"max_stops,omitempty"`
	MaxDistance             *int            `json:"max_distance,omitempty"`
	MaxDuration             *int            `json:"max_duration,omitempty"`
	MaxWait                 *int            `json:"max_wait,omitempty"`
	CompatibilityAttributes *[]string       `json:"compatibility_attributes,omitempty"`
=======
	Capacity                any        `json:"capacity,omitempty"`
	StartLocation           *Location  `json:"start_location,omitempty"`
	EndLocation             *Location  `json:"end_location,omitempty"`
	Speed                   *float64   `json:"speed,omitempty"`
	StartTime               *time.Time `json:"start_time,omitempty"`
	EndTime                 *time.Time `json:"end_time,omitempty"`
	MaxStops                *int       `json:"max_stops,omitempty"`
	MaxDistance             *int       `json:"max_distance,omitempty"`
	MaxDuration             *int       `json:"max_duration,omitempty"`
	CompatibilityAttributes *[]string  `json:"compatibility_attributes,omitempty"`
>>>>>>> cc2b19ae
}

// StopDefaults contains default values for stops.
type StopDefaults struct {
	UnplannedPenalty        *int         `json:"unplanned_penalty,omitempty"`
	Quantity                any          `json:"quantity,omitempty"`
	HardWindow              *[]time.Time `json:"hard_window,omitempty"`
	MaxWait                 *int         `json:"max_wait,omitempty"`
	Duration                *int         `json:"duration,omitempty"`
	TargetArrivalTime       *time.Time   `json:"target_arrival_time,omitempty"`
	EarlyArrivalTimePenalty *float64     `json:"early_arrival_time_penalty,omitempty"`
	LateArrivalTimePenalty  *float64     `json:"late_arrival_time_penalty,omitempty"`
	CompatibilityAttributes *[]string    `json:"compatibility_attributes"`
}

// Vehicle represents a vehicle.
type Vehicle struct {
<<<<<<< HEAD
	Capacity                any             `json:"capacity,omitempty"`
	Start                   *route.Position `json:"start,omitempty"`
	End                     *route.Position `json:"end,omitempty"`
	Speed                   *float64        `json:"speed,omitempty"`
	ID                      string          `json:"id,omitempty"`
	ShiftStart              *time.Time      `json:"shift_start,omitempty"`
	ShiftEnd                *time.Time      `json:"shift_end,omitempty"`
	CompatibilityAttributes *[]string       `json:"compatibility_attributes,omitempty"`
	MaxStops                *int            `json:"max_stops,omitempty"`
	MaxDistance             *int            `json:"max_distance,omitempty"`
	MaxDuration             *int            `json:"max_duration,omitempty"`
	MaxWait                 *int            `json:"max_wait,omitempty"`
	InitializationCost      *int            `json:"initialization_cost,omitempty"`
	CustomData              any             `json:"custom_data,omitempty"`
=======
	Capacity                any        `json:"capacity,omitempty"`
	StartLocation           *Location  `json:"start_location,omitempty"`
	EndLocation             *Location  `json:"end_location,omitempty"`
	Speed                   *float64   `json:"speed,omitempty"`
	ID                      string     `json:"id,omitempty"`
	StartTime               *time.Time `json:"start_time,omitempty"`
	EndTime                 *time.Time `json:"end_time,omitempty"`
	CompatibilityAttributes *[]string  `json:"compatibility_attributes,omitempty"`
	MaxStops                *int       `json:"max_stops,omitempty"`
	MaxDistance             *int       `json:"max_distance,omitempty"`
	MaxDuration             *int       `json:"max_duration,omitempty"`
	InitializationCost      *int       `json:"initialization_cost,omitempty"`
	CustomData              any        `json:"custom_data,omitempty"`
>>>>>>> cc2b19ae
}

// Stop represents a stop.
type Stop struct {
	Precedes                any          `json:"precedes,omitempty"`
	Quantity                any          `json:"quantity,omitempty"`
	Succeeds                any          `json:"succeeds,omitempty"`
	TargetArrivalTime       *time.Time   `json:"target_arrival_time,omitempty"`
	HardWindow              *[]time.Time `json:"hard_window,omitempty"`
	MaxWait                 *int         `json:"max_wait,omitempty"`
	Duration                *int         `json:"duration,omitempty"`
	UnplannedPenalty        *int         `json:"unplanned_penalty,omitempty"`
	EarlyArrivalTimePenalty *float64     `json:"early_arrival_time_penalty,omitempty"`
	LateArrivalTimePenalty  *float64     `json:"late_arrival_time_penalty,omitempty"`
	CompatibilityAttributes *[]string    `json:"compatibility_attributes"`
	ID                      string       `json:"id,omitempty"`
	Location                Location     `json:"location,omitempty"`
	CustomData              any          `json:"custom_data,omitempty"`
}

// Location represents a geographical location.
type Location struct {
	Lon float64 `json:"lon"`
	Lat float64 `json:"lat"`
}<|MERGE_RESOLUTION|>--- conflicted
+++ resolved
@@ -25,19 +25,6 @@
 
 // VehicleDefaults contains default values for vehicles.
 type VehicleDefaults struct {
-<<<<<<< HEAD
-	Capacity                any             `json:"capacity,omitempty"`
-	Start                   *route.Position `json:"start,omitempty"`
-	End                     *route.Position `json:"end,omitempty"`
-	Speed                   *float64        `json:"speed,omitempty"`
-	ShiftStart              *time.Time      `json:"shift_start,omitempty"`
-	ShiftEnd                *time.Time      `json:"shift_end,omitempty"`
-	MaxStops                *int            `json:"max_stops,omitempty"`
-	MaxDistance             *int            `json:"max_distance,omitempty"`
-	MaxDuration             *int            `json:"max_duration,omitempty"`
-	MaxWait                 *int            `json:"max_wait,omitempty"`
-	CompatibilityAttributes *[]string       `json:"compatibility_attributes,omitempty"`
-=======
 	Capacity                any        `json:"capacity,omitempty"`
 	StartLocation           *Location  `json:"start_location,omitempty"`
 	EndLocation             *Location  `json:"end_location,omitempty"`
@@ -47,8 +34,8 @@
 	MaxStops                *int       `json:"max_stops,omitempty"`
 	MaxDistance             *int       `json:"max_distance,omitempty"`
 	MaxDuration             *int       `json:"max_duration,omitempty"`
+	MaxWait                 *int       `json:"max_wait,omitempty"`
 	CompatibilityAttributes *[]string  `json:"compatibility_attributes,omitempty"`
->>>>>>> cc2b19ae
 }
 
 // StopDefaults contains default values for stops.
@@ -66,22 +53,6 @@
 
 // Vehicle represents a vehicle.
 type Vehicle struct {
-<<<<<<< HEAD
-	Capacity                any             `json:"capacity,omitempty"`
-	Start                   *route.Position `json:"start,omitempty"`
-	End                     *route.Position `json:"end,omitempty"`
-	Speed                   *float64        `json:"speed,omitempty"`
-	ID                      string          `json:"id,omitempty"`
-	ShiftStart              *time.Time      `json:"shift_start,omitempty"`
-	ShiftEnd                *time.Time      `json:"shift_end,omitempty"`
-	CompatibilityAttributes *[]string       `json:"compatibility_attributes,omitempty"`
-	MaxStops                *int            `json:"max_stops,omitempty"`
-	MaxDistance             *int            `json:"max_distance,omitempty"`
-	MaxDuration             *int            `json:"max_duration,omitempty"`
-	MaxWait                 *int            `json:"max_wait,omitempty"`
-	InitializationCost      *int            `json:"initialization_cost,omitempty"`
-	CustomData              any             `json:"custom_data,omitempty"`
-=======
 	Capacity                any        `json:"capacity,omitempty"`
 	StartLocation           *Location  `json:"start_location,omitempty"`
 	EndLocation             *Location  `json:"end_location,omitempty"`
@@ -93,9 +64,9 @@
 	MaxStops                *int       `json:"max_stops,omitempty"`
 	MaxDistance             *int       `json:"max_distance,omitempty"`
 	MaxDuration             *int       `json:"max_duration,omitempty"`
+	MaxWait                 *int       `json:"max_wait,omitempty"`
 	InitializationCost      *int       `json:"initialization_cost,omitempty"`
 	CustomData              any        `json:"custom_data,omitempty"`
->>>>>>> cc2b19ae
 }
 
 // Stop represents a stop.
