--- conflicted
+++ resolved
@@ -66,13 +66,7 @@
 	MaxStops                *int            `json:"max_stops,omitempty"`
 	MaxDistance             *int            `json:"max_distance,omitempty"`
 	MaxDuration             *int            `json:"max_duration,omitempty"`
-<<<<<<< HEAD
 	MaxWait                 *int            `json:"max_wait,omitempty"`
-	StopDurationMultiplier  *float64        `json:"stop_duration_multiplier,omitempty"`
-	Backlog                 *[]string       `json:"backlog,omitempty"`
-	AlternateStops          *[]string       `json:"alternate_stops,omitempty"`
-=======
->>>>>>> be110163
 	InitializationCost      *int            `json:"initialization_cost,omitempty"`
 	CustomData              any             `json:"custom_data,omitempty"`
 }
