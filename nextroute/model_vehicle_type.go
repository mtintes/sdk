package nextroute

// ModelVehicleType is a vehicle type. A vehicle type is a definition of a
// vehicle. It contains the process duration and travel duration expressions
// that are used to calculate the travel and process duration of a stop
// assignment to a vehicle of this type.
type ModelVehicleType interface {
	ModelData

<<<<<<< HEAD
	// CalculateTemporalValues calculates the arrival, start and end time of
	// stop if it would be assigned after previousStop to this vehicle type, and
	// it would leaf from previousStop at previousEnd.
	CalculateTemporalValues(
		previousEnd float64,
		previousStop ModelStop,
		stop ModelStop,
	) (arrival, start, end float64)
=======
	// TemporalValues calculates the temporal values if the vehicle
	// would depart at departure going from stop to stop.
	TemporalValues(
		departure float64,
		from ModelStop,
		to ModelStop,
	) (travelDuration, arrival, start, end float64)
>>>>>>> d60f6e07

	// Index returns the index of the vehicle type.
	Index() int

	// Model returns the model of the vehicle type.
	Model() Model

	// Name returns the name of the vehicle.
	Name() string

	// ProcessDurationExpression returns the process duration expression of the
	// vehicle type. Is set in the factory method of the vehicle type
	// Model.NewVehicleType.
	ProcessDurationExpression() DurationExpression

	// SetName sets the name of the vehicle.
	SetName(string)

	// TravelDurationExpression returns the duration expression of the
	// vehicle type. Is set in the factory method of the vehicle type
	// Model.NewVehicleType.
	TravelDurationExpression() TimeDependentDurationExpression

	// Vehicles returns the vehicles of this vehicle type.
	Vehicles() ModelVehicles
}

// ModelVehicleTypes is a slice of vehicle types.
type ModelVehicleTypes []ModelVehicleType<|MERGE_RESOLUTION|>--- conflicted
+++ resolved
@@ -7,16 +7,6 @@
 type ModelVehicleType interface {
 	ModelData
 
-<<<<<<< HEAD
-	// CalculateTemporalValues calculates the arrival, start and end time of
-	// stop if it would be assigned after previousStop to this vehicle type, and
-	// it would leaf from previousStop at previousEnd.
-	CalculateTemporalValues(
-		previousEnd float64,
-		previousStop ModelStop,
-		stop ModelStop,
-	) (arrival, start, end float64)
-=======
 	// TemporalValues calculates the temporal values if the vehicle
 	// would depart at departure going from stop to stop.
 	TemporalValues(
@@ -24,7 +14,6 @@
 		from ModelStop,
 		to ModelStop,
 	) (travelDuration, arrival, start, end float64)
->>>>>>> d60f6e07
 
 	// Index returns the index of the vehicle type.
 	Index() int
