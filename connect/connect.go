--- conflicted
+++ resolved
@@ -11,17 +11,8 @@
 	"github.com/nextmv-io/sdk/plugin"
 )
 
-<<<<<<< HEAD
 // Connector connects methods with their implementations in plugins.
 type Connector struct {
-=======
-// Connector connects method definitions with plugins.
-type Connector interface {
-	Connect(*any)
-}
-
-type connector struct {
->>>>>>> 3ef7f51b
 	connected    map[any]struct{}
 	mtx          sync.Mutex
 	slug, prefix string
@@ -38,19 +29,8 @@
 }
 
 // Connect connects a method with its implementation.
-<<<<<<< HEAD
 func Connect[T any](c *Connector, target *T) {
 	if _, ok := c.connected[target]; ok {
-=======
-func (c connector) Connect(target *any) {
-	connect(c.connected, c.mtx, c.slug, c.prefix, target)
-}
-
-func connect[T any](connected map[any]struct{},
-	mtx *sync.Mutex, slug, prefix string, target *T,
-) {
-	if _, ok := connected[target]; ok {
->>>>>>> 3ef7f51b
 		return
 	}
 
@@ -66,11 +46,6 @@
 	fullName := runtime.FuncForPC(pc).Name()
 	split := strings.Split(fullName, ".")
 	name := split[len(split)-1]
-<<<<<<< HEAD
 	plugin.Connect(c.slug, fmt.Sprintf("%s%s", c.prefix, name), target)
 	c.connected[target] = struct{}{}
-=======
-	plugin.Connect(slug, fmt.Sprintf("%s%s", prefix, name), target)
-	connected[target] = struct{}{}
->>>>>>> 3ef7f51b
 }