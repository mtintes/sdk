package golden

import (
	"bytes"
	"fmt"
	"os"
	"os/exec"
	"path/filepath"
	"strings"
	"testing"

	"github.com/sergi/go-diff/diffmatchpatch"
)

// BashTest executes a golden file test for a bash command. It walks over
// the goldenDir to gather all .sh scripts present in the dir. It then executes
// each of the scripts and compares expected vs. actual outputs. If
// displayStdout or displayStderr are true, the output of each script will be
// composed of the resulting stderr + stdout.
func BashTest(
	t *testing.T,
	goldenDir string,
	bashConfig BashConfig,
) {
	// Fail immediately, if dir does not exist
	if stat, err := os.Stat(goldenDir); err != nil || !stat.IsDir() {
		t.Fatalf("dir %s does not exist", goldenDir)
	}

	// Collect bash scripts.
	var scripts []string
	fn := func(path string, _ os.FileInfo, _ error) error {
		// Only consider .sh files
		if strings.HasSuffix(path, ".sh") {
			scripts = append(scripts, path)
		}

		return nil
	}
	if err := filepath.Walk(goldenDir, fn); err != nil {
		t.Fatal("error walking over files: ", err)
	}

	cwd, err := os.Getwd()
	if err != nil {
		t.Fatal("error getting current working directory: ", err)
	}

	// Execute a golden file test for each script. Make the script path
	// absolute to avoid issues with custom working directories.
	for _, script := range scripts {
		BashTestFile(t, filepath.Join(cwd, script), bashConfig)
	}

	// Post-process files containing volatile data.
	postProcessVolatileData(t, bashConfig)
}

// BashTestFile executes a golden file test for a single bash script. The
// script is executed and the expected output is compared with the actual
// output.
func BashTestFile(
	t *testing.T,
	script string,
	bashConfig BashConfig,
) {
	goldenFilePath := script + goldenExtension
	// Function run by the test.
	f := func(t *testing.T) {
		// Make script path absolute to avoid issues with custom working
		// directories.
		var err error
		script, err = filepath.Abs(script)
		if err != nil {
			t.Fatal("error getting absolute path for script: ", script, ": ", err)
		}

		// Execute a bash command which consists of executing a .sh file.
		cmd := exec.Command("bash", script)

<<<<<<< HEAD
		// Pass environment and add custom environment variables
		cmd.Env = os.Environ()
		for _, e := range bashConfig.Envs {
			cmd.Env = append(cmd.Env, fmt.Sprintf("%s=%s", e[0], e[1]))
=======
		// Set custom working directory if provided.
		if bashConfig.WorkingDir != "" {
			cmd.Dir = bashConfig.WorkingDir
>>>>>>> cd8b91db
		}

		// Run the command and gather the output bytes.
		out, err := runCmd(cmd, bashConfig.DisplayStdout, bashConfig.DisplayStderr)
		if err != nil {
			t.Fatal(err)
		}

		got := string(out)
		if !bashConfig.OutputProcessConfig.KeepVolatileData {
			// Replace default volatile content with a placeholder
			got = regexReplaceAllDefault(got)
		}
		// Apply custom volatile regex replacements
		for _, r := range bashConfig.OutputProcessConfig.VolatileRegexReplacements {
			got = regexReplaceCustom(got, r.Replacement, r.Regex)
		}
		// Write the output bytes to a .golden file, if the test is being
		// updated
		if *update || bashConfig.OutputProcessConfig.AlwaysUpdate {
			if err := os.WriteFile(goldenFilePath, []byte(got), 0o644); err != nil {
				t.Fatal("error writing bash output to file: ", err)
			}
		}

		// Read the .golden file.
		outGolden, err := os.ReadFile(goldenFilePath)
		if err != nil {
			t.Fatal("error reading file: ", goldenFilePath, ": ", err)
		}

		// Perform the golden file comparison.
		expected := string(outGolden)
		if got != expected {
			dmp := diffmatchpatch.New()
			diffs := dmp.DiffMain(got, expected, true)
			t.Errorf(
				"\ngot:\n%s\nexpected:\n%s\ndiffs (look for the colors):\n%s",
				got,
				expected,
				dmp.DiffPrettyText(diffs),
			)
		}
	}

	// Test is executed.
	t.Run(script, f)

	// Run post-process functions.
	for _, f := range bashConfig.PostProcessFunctions {
		err := f(goldenFilePath)
		if err != nil {
			t.Fatalf("error running post-process function: %v", err)
		}
	}
}

func postProcessVolatileData(
	t *testing.T,
	bashConfig BashConfig,
) {
	// Post-process files containing volatile data.
	for _, file := range bashConfig.OutputProcessConfig.VolatileDataFiles {
		// Read the file.
		out, err := os.ReadFile(file)
		if err != nil {
			t.Fatal("error reading file: ", file, ": ", err)
		}
		got := string(out)

		// Replace default volatile content with a placeholder.
		if !bashConfig.OutputProcessConfig.KeepVolatileData {
			got = regexReplaceAllDefault(got)
		}
		// Apply custom volatile regex replacements.
		for _, r := range bashConfig.OutputProcessConfig.VolatileRegexReplacements {
			got = regexReplaceCustom(got, r.Replacement, r.Regex)
		}

		// Write the output back to the file.
		if err := os.WriteFile(file, []byte(got), 0o644); err != nil {
			t.Fatal("error writing stabilized output to file: ", err)
		}
	}
}

func runCmd(cmd *exec.Cmd, displayStdout, displayStderr bool) (output []byte, err error) {
	var out []byte
	if displayStderr && displayStdout {
		// If we are interested in displaying both stderr and stdout, we
		// need to get the combined output in order to get the correct
		// order of the output.
		if out, err = cmd.CombinedOutput(); err != nil {
			return nil, fmt.Errorf("error running command: %v: %s", err, out)
		}
		return out, nil
	}

	// Initialize variables that will hold the output of stdout and stderr.
	var stdout bytes.Buffer
	var stderr bytes.Buffer
	// Assign the pointers of stderr and stdout to populate when the
	// command is run.
	cmd.Stderr = &stderr
	cmd.Stdout = &stdout
	// Run the actual command.
	if err := cmd.Run(); err != nil {
		return nil, fmt.Errorf("error running command: %v: %s %s", err, stderr.String(), stdout.String())
	}
	// Gather the output bytes. Writing stderr and stdout is optional.
	if displayStderr {
		out = stderr.Bytes()
	}
	if displayStdout {
		out = append(out, stdout.Bytes()...)
	}
	return out, nil
}<|MERGE_RESOLUTION|>--- conflicted
+++ resolved
@@ -78,16 +78,15 @@
 		// Execute a bash command which consists of executing a .sh file.
 		cmd := exec.Command("bash", script)
 
-<<<<<<< HEAD
 		// Pass environment and add custom environment variables
 		cmd.Env = os.Environ()
 		for _, e := range bashConfig.Envs {
 			cmd.Env = append(cmd.Env, fmt.Sprintf("%s=%s", e[0], e[1]))
-=======
+		}
+
 		// Set custom working directory if provided.
 		if bashConfig.WorkingDir != "" {
 			cmd.Dir = bashConfig.WorkingDir
->>>>>>> cd8b91db
 		}
 
 		// Run the command and gather the output bytes.
