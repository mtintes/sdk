package golden

import (
	"fmt"
	"testing"
)

// DagTestCase represents a test case in a directed acyclic graph (DAG) test.
type DagTestCase struct {
	Name   string
	Needs  []string
	Config *BashConfig
	Path   string
}

// DagTest runs a set of test cases in topological order.
// Each test case is a BashTest, and the test cases are connected by their
// dependencies. If a test case has dependencies, it will only be run after all
// of its dependencies have been run.
//
// Sample usage:
//
//	cases := []golden.DagTestCase{
//	  {
//	    name:   "app-create",
//	    needs:  []string{},
//	    config: BashConfig{ /**/ },
//	    path:   "app-create",
//	  },
//	  {
//	    name:   "app-push",
//	    needs:  []string{"app-create"},
//	    config: BashConfig{ /**/ },
//	    path:   "app-push",
//	  },
//	}
//	golden.DagTest(t, cases)
func DagTest(t *testing.T, cases []DagTestCase) {
	t.Parallel()
	err := validate(cases)
	if err != nil {
		t.Fatal(err)
	}

	open := cases
	done := make(map[string]bool)

	for len(open) > 0 {
		// Pick the first case from the open list that has all its needs met.
		next := make([]DagTestCase, 0)
		for _, c := range open {
			ready := true
			for _, need := range c.Needs {
				if !done[need] {
					ready = false
					break
				}
			}
			if ready {
				next = append(next, c)
			}
		}

		// If we didn't find a case to run, we have a cycle.
		if len(next) == 0 {
			t.Fatal("cycle detected")
		}

		// Run the test cases in a goroutine.
		for _, nextCase := range next {
			wg.Add(1)
			config := BashConfig{}
			if nextCase.Config != nil {
				config = *nextCase.Config
			}
<<<<<<< HEAD

			nextCase := nextCase
			go func() {
=======
			go t.Run(nextCase.Name, func(t *testing.T) {
				t.Parallel()
				// Run the test case.
>>>>>>> e7411cf1
				BashTestFile(t, nextCase.Path, config)
				wg.Done()
			}()
		}

		// Mark the case as done.
		for _, nextCase := range next {
			done[nextCase.Name] = true
			// Remove the case from the open list.
			for i, c := range open {
				if c.Name == nextCase.Name {
					open = append(open[:i], open[i+1:]...)
					break
				}
			}
		}
	}
}

func validate(cases []DagTestCase) error {
	// Ensure that all cases have unique names.
	names := make(map[string]bool)
	for _, c := range cases {
		if names[c.Name] {
			return fmt.Errorf("duplicate test case name: %s", c.Name)
		}
		names[c.Name] = true
	}

	// Ensure that all dependencies are valid.
	// and that there is only one case with no dependencies.
	hasNoNeeds := false
	for _, c := range cases {
		if len(c.Needs) == 0 {
			if hasNoNeeds {
				return fmt.Errorf("multiple cases with no dependencies")
			}
			hasNoNeeds = true
		}
		for _, need := range c.Needs {
			if !names[need] {
				return fmt.Errorf("unknown dependency: %s", need)
			}
		}
	}

	return nil
}<|MERGE_RESOLUTION|>--- conflicted
+++ resolved
@@ -2,6 +2,7 @@
 
 import (
 	"fmt"
+	"sync"
 	"testing"
 )
 
@@ -67,25 +68,23 @@
 		}
 
 		// Run the test cases in a goroutine.
+		var wg sync.WaitGroup
 		for _, nextCase := range next {
 			wg.Add(1)
 			config := BashConfig{}
 			if nextCase.Config != nil {
 				config = *nextCase.Config
 			}
-<<<<<<< HEAD
 
 			nextCase := nextCase
 			go func() {
-=======
-			go t.Run(nextCase.Name, func(t *testing.T) {
-				t.Parallel()
 				// Run the test case.
->>>>>>> e7411cf1
 				BashTestFile(t, nextCase.Path, config)
 				wg.Done()
 			}()
 		}
+
+		wg.Wait()
 
 		// Mark the case as done.
 		for _, nextCase := range next {
