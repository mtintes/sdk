--- conflicted
+++ resolved
@@ -68,7 +68,6 @@
 	DisplayStderr bool
 	// OutputProcessConfig defines how to process the output before comparison.
 	OutputProcessConfig OutputProcessConfig
-<<<<<<< HEAD
 	// Envs specifies the environment variables to set for execution.
 	Envs [][2]string
 	// PostProcessFunctions defines a list of functions to be executed after the bash
@@ -76,11 +75,9 @@
 	// and perform additional operations on it. The functions are executed in the order
 	// they are defined and are not used for comparison.
 	PostProcessFunctions []func(goldenFile string) error
-=======
 	// WorkingDir is the directory where the bash script(s) will be
 	// executed.
 	WorkingDir string
->>>>>>> cd8b91db
 }
 
 // TransientField represents a field that is transient, this is, dynamic in
