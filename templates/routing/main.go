// package main holds the implementation of the routing template.
package main

import (
<<<<<<< HEAD
	"log"
=======
	"time"
>>>>>>> 5cd61662

	"github.com/nextmv-io/sdk/route"
	"github.com/nextmv-io/sdk/run"
	"github.com/nextmv-io/sdk/store"
)

func main() {
	err := run.Run(solver)
	if err != nil {
		log.Fatal(err)
	}
}

// This struct describes the expected json input by the runner.
// Features not needed can simply be deleted or commented out, but make
// sure that the corresponding option in `solver` is also commented out.
// In case you would like to support a different input format you can
// change the struct as you see fit. You may need to change some code in
// `solver` to use the new structure.
type input struct {
	Stops               []route.Stop         `json:"stops"`
	Vehicles            []string             `json:"vehicles"`
	InitializationCosts []float64            `json:"initialization_costs"`
	Starts              []route.Position     `json:"starts"`
	Ends                []route.Position     `json:"ends"`
	Quantities          []int                `json:"quantities"`
	Capacities          []int                `json:"capacities"`
	Precedences         []route.Job          `json:"precedences"`
	Windows             []route.Window       `json:"windows"`
	Shifts              []route.TimeWindow   `json:"shifts"`
	Penalties           []int                `json:"penalties"`
	Backlogs            []route.Backlog      `json:"backlogs"`
	VehicleAttributes   []route.Attributes   `json:"vehicle_attributes"`
	StopAttributes      []route.Attributes   `json:"stop_attributes"`
	Velocities          []float64            `json:"velocities"`
	Groups              [][]string           `json:"groups"`
	ServiceTimes        []route.Service      `json:"service_times"`
	AlternateStops      []route.Alternate    `json:"alternate_stops"`
	Limits              []route.Limit        `json:"limits"`
	DurationLimits      []float64            `json:"duration_limits"`
	DistanceLimits      []float64            `json:"distance_limits"`
	ServiceGroups       []route.ServiceGroup `json:"service_groups"`
}

// solver takes the input and solver options and constructs a routing solver.
// All route features/options depend on the input format. Depending on your
// goal you can add, delete or fix options or add more input validations. Please
// see the [route package
// documentation](https://pkg.go.dev/github.com/nextmv-io/sdk/route) for further
// information on the options available to you.
func solver(i input, opts store.Options) (store.Solver, error) {
	// In case you directly expose the solver to untrusted, external input,
	// it is advisable from a security point of view to add strong
	// input validations before passing the data to the solver.

	// Define base router.
	router, err := route.NewRouter(
		i.Stops,
		i.Vehicles,
		route.Threads(2),
		route.Velocities(i.Velocities),
		route.Starts(i.Starts),
		route.Ends(i.Ends),
		route.Capacity(i.Quantities, i.Capacities),
		route.Precedence(i.Precedences),
		route.Services(i.ServiceTimes),
		route.Shifts(i.Shifts),
		route.Windows(i.Windows),
		route.Unassigned(i.Penalties),
		route.InitializationCosts(i.InitializationCosts),
		route.Backlogs(i.Backlogs),
		route.LimitDurations(
			i.DurationLimits,
			true, /*ignoreTriangular*/
		),
		route.LimitDistances(
			i.DistanceLimits,
			true, /*ignoreTriangular*/
		),
		route.Attribute(i.VehicleAttributes, i.StopAttributes),
		route.Grouper(i.Groups),
		route.Alternates(i.AlternateStops),
		route.ServiceGroups(i.ServiceGroups),
	)
	if err != nil {
		return nil, err
	}

	// You can also fix solver options like the expansion limit below.
	opts.Diagram.Expansion.Limit = 1
	// A duration limit of 0 is treated as infinity. For cloud runs you need to
	// set an explicit duration limit which is why it is currently set to 10s
	// here in case no duration limit is set. For local runs there is no time
	// limitation. If you want to make cloud runs for longer than 5 minutes,
	// please contact: support@nextmv.io
	if opts.Limits.Duration == 0 {
		opts.Limits.Duration = 10 * time.Second
	}

	return router.Solver(opts)
}<|MERGE_RESOLUTION|>--- conflicted
+++ resolved
@@ -2,11 +2,8 @@
 package main
 
 import (
-<<<<<<< HEAD
 	"log"
-=======
 	"time"
->>>>>>> 5cd61662
 
 	"github.com/nextmv-io/sdk/route"
 	"github.com/nextmv-io/sdk/run"
