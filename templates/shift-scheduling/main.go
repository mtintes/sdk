--- conflicted
+++ resolved
@@ -3,11 +3,8 @@
 
 import (
 	"fmt"
-<<<<<<< HEAD
 	"log"
-=======
 	"time"
->>>>>>> 5cd61662
 
 	"github.com/nextmv-io/sdk/model"
 	"github.com/nextmv-io/sdk/run"
